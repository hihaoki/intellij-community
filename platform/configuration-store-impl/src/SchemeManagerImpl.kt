/*
 * Copyright 2000-2015 JetBrains s.r.o.
 *
 * Licensed under the Apache License, Version 2.0 (the "License");
 * you may not use this file except in compliance with the License.
 * You may obtain a copy of the License at
 *
 * http://www.apache.org/licenses/LICENSE-2.0
 *
 * Unless required by applicable law or agreed to in writing, software
 * distributed under the License is distributed on an "AS IS" BASIS,
 * WITHOUT WARRANTIES OR CONDITIONS OF ANY KIND, either express or implied.
 * See the License for the specific language governing permissions and
 * limitations under the License.
 */
package com.intellij.configurationStore

import com.intellij.openapi.application.AccessToken
import com.intellij.openapi.application.WriteAction
import com.intellij.openapi.application.ex.DecodeDefaultsUtil
import com.intellij.openapi.application.runWriteAction
import com.intellij.openapi.components.RoamingType
import com.intellij.openapi.components.impl.stores.FileStorageCoreUtil
import com.intellij.openapi.components.impl.stores.FileStorageCoreUtil.DEFAULT_EXT
import com.intellij.openapi.extensions.AbstractExtensionPointBean
import com.intellij.openapi.options.*
import com.intellij.openapi.project.ProjectBundle
import com.intellij.openapi.util.Condition
import com.intellij.openapi.util.JDOMUtil
import com.intellij.openapi.util.WriteExternalException
import com.intellij.openapi.util.io.FileUtil
import com.intellij.openapi.util.text.StringUtilRt
import com.intellij.openapi.vfs.*
import com.intellij.openapi.vfs.newvfs.BulkFileListener
import com.intellij.openapi.vfs.newvfs.NewVirtualFile
import com.intellij.openapi.vfs.newvfs.events.VFileContentChangeEvent
import com.intellij.openapi.vfs.newvfs.events.VFileCreateEvent
import com.intellij.openapi.vfs.newvfs.events.VFileDeleteEvent
import com.intellij.openapi.vfs.newvfs.events.VFileEvent
import com.intellij.util.*
import com.intellij.util.containers.ConcurrentList
import com.intellij.util.containers.ContainerUtil
import com.intellij.util.io.URLUtil
import com.intellij.util.messages.MessageBus
import com.intellij.util.text.UniqueNameGenerator
import gnu.trove.THashSet
import org.jdom.Document
import org.jdom.Element
import org.xmlpull.mxp1.MXParser
import org.xmlpull.v1.XmlPullParser
import java.io.File
import java.io.IOException
import java.io.InputStream
import java.io.OutputStream
import java.nio.file.Path
import java.security.MessageDigest
import java.util.*
import java.util.concurrent.atomic.AtomicReference
import java.util.function.Function

class SchemeManagerImpl<T : Scheme, MUTABLE_SCHEME : T>(val fileSpec: String,
                                                        private val processor: SchemeProcessor<T, MUTABLE_SCHEME>,
                                                        private val provider: StreamProvider?,
                                                        private val ioDirectory: Path,
                                                        val roamingType: RoamingType = RoamingType.DEFAULT,
                                                        val presentableName: String? = null,
                                                        private val isUseOldFileNameSanitize: Boolean = false,
                                                        private val messageBus: MessageBus? = null) : SchemeManager<T>(), SafeWriteRequestor {
  private val schemesRef = AtomicReference(ContainerUtil.createLockFreeCopyOnWriteList<T>() as ConcurrentList<T>)

  private val schemes: ConcurrentList<T>
    get() = schemesRef.get()

  private val readOnlyExternalizableSchemes = ContainerUtil.newConcurrentMap<String, T>(ContainerUtil.identityStrategy())

  /**
   * Schemes can be lazy loaded, so, client should be able to set current scheme by name, not only by instance.
   */
  private @Volatile var currentPendingSchemeName: String? = null

  private var currentScheme: T? = null

  private var cachedVirtualDirectory: VirtualFile? = null

  private val schemeExtension: String
  private val updateExtension: Boolean

  private val filesToDelete = ContainerUtil.newConcurrentSet<String>()

  // scheme could be changed - so, hashcode will be changed - we must use identity hashing strategy
  private val schemeToInfo = ContainerUtil.newConcurrentMap<T, ExternalInfo>(ContainerUtil.identityStrategy())

  private val useVfs = messageBus != null

  init {
    if (processor is SchemeExtensionProvider) {
      schemeExtension = processor.schemeExtension
      updateExtension = processor.isUpgradeNeeded
    }
    else {
      schemeExtension = FileStorageCoreUtil.DEFAULT_EXT
      updateExtension = false
    }

    if (useVfs && (provider == null || !provider.enabled)) {
      try {
        refreshVirtualDirectoryAndAddListener()
      }
      catch (e: Throwable) {
        LOG.error(e)
      }
    }
  }

  private inner class SchemeFileTracker() : BulkFileListener.Adapter() {
    private fun isMy(file: VirtualFile) = isMy(file.nameSequence)
    private fun isMy(name: CharSequence) = name.endsWith(schemeExtension, ignoreCase = true) && (processor !is LazySchemeProcessor || processor.isSchemeFile(name))

    override fun after(events: MutableList<out VFileEvent>) {
      eventLoop@ for (event in events) {
        if (event.requestor is SchemeManagerImpl<*, *>) {
          continue
        }

        fun isMyDirectory(parent: VirtualFile) = cachedVirtualDirectory.let { if (it == null) ioDirectory.systemIndependentPath == parent.path else it == parent }

        when (event) {
          is VFileContentChangeEvent -> {
            if (!isMy(event.file) || !isMyDirectory(event.file.parent)) {
              continue@eventLoop
            }

            val oldCurrentScheme = currentScheme
            findExternalizableSchemeByFileName(event.file.name)?.let {
              removeScheme(it)
              processor.onSchemeDeleted(it)
            }

            updateCurrentScheme(oldCurrentScheme, readSchemeFromFile(event.file)?.let {
              processor.initScheme(it)
              processor.onSchemeAdded(it)
              it
            })
          }

          is VFileCreateEvent -> {
            if (isMy(event.childName)) {
              if (isMyDirectory(event.parent)) {
                event.file?.let { schemeCreatedExternally(it) }
              }
            }
            else if (event.file?.isDirectory ?: false) {
              val dir = virtualDirectory
              if (event.file == dir) {
                for (file in dir!!.children) {
                  if (isMy(file)) {
                    schemeCreatedExternally(file)
                  }
                }
              }
            }
          }
          is VFileDeleteEvent -> {
            val oldCurrentScheme = currentScheme
            if (event.file.isDirectory) {
              val dir = virtualDirectory
              if (event.file == dir) {
                cachedVirtualDirectory = null
                removeExternalizableSchemes()
              }
            }
            else if (isMy(event.file) && isMyDirectory(event.file.parent)) {
              val scheme = findExternalizableSchemeByFileName(event.file.name) ?: continue@eventLoop
              removeScheme(scheme)
              processor.onSchemeDeleted(scheme)
            }

            updateCurrentScheme(oldCurrentScheme)
          }
        }
      }
    }

    private fun schemeCreatedExternally(file: VirtualFile) {
      val readScheme = readSchemeFromFile(file)
      if (readScheme != null) {
        processor.initScheme(readScheme)
        processor.onSchemeAdded(readScheme)
      }
    }

    private fun updateCurrentScheme(oldScheme: T?, newScheme: T? = null) {
      if (currentScheme != null) {
        return
      }

      if (oldScheme != currentScheme) {
        val scheme = newScheme ?: schemes.firstOrNull()
        currentPendingSchemeName = null
        currentScheme = scheme
        // must be equals by reference
        if (oldScheme !== scheme) {
          processor.onCurrentSchemeSwitched(oldScheme, scheme)
        }
      }
      else if (newScheme != null) {
        processPendingCurrentSchemeName(newScheme)
      }
    }
  }

  private fun refreshVirtualDirectoryAndAddListener() {
    // store refreshes root directory, so, we don't need to use refreshAndFindFile
    val directory = LocalFileSystem.getInstance().findFileByPath(ioDirectory.systemIndependentPath) ?: return

    this.cachedVirtualDirectory = directory
    directory.children
    if (directory is NewVirtualFile) {
      directory.markDirty()
    }

    directory.refresh(true, false)
  }

  override fun loadBundledScheme(resourceName: String, requestor: Any, convertor: ThrowableConvertor<Element, T, Throwable>) {
    try {
      val url = if (requestor is AbstractExtensionPointBean)
        requestor.loaderForClass.getResource(resourceName)
      else
        DecodeDefaultsUtil.getDefaults(requestor, resourceName)
      if (url == null) {
        LOG.error("Cannot read scheme from $resourceName")
        return
      }

      val element = loadElement(URLUtil.openStream(url))
      val scheme = convertor.convert(element)
      if (processor.isExternalizable(scheme)) {
        val fileName = PathUtilRt.getFileName(url.path)
        val extension = getFileExtension(fileName, true)
        val info = ExternalInfo(fileName.substring(0, fileName.length - extension.length), extension)
        info.digest = element.digest()
        info.schemeName = scheme.name
        val oldInfo = schemeToInfo.put(scheme, info)
        LOG.assertTrue(oldInfo == null)
        val oldScheme = readOnlyExternalizableSchemes.put(scheme.name, scheme)
        if (oldScheme != null) {
          LOG.warn("Duplicated scheme ${scheme.name} - old: $oldScheme, new $scheme")
        }
      }

      schemes.add(scheme)
    }
    catch (e: Throwable) {
      LOG.error("Cannot read scheme from $resourceName", e)
    }
  }

  private fun getFileExtension(fileName: CharSequence, allowAny: Boolean): String {
    return if (StringUtilRt.endsWithIgnoreCase(fileName, schemeExtension)) {
      schemeExtension
    }
    else if (StringUtilRt.endsWithIgnoreCase(fileName, DEFAULT_EXT)) {
      DEFAULT_EXT
    }
    else if (allowAny) {
      PathUtil.getFileExtension(fileName.toString())!!
    }
    else {
      throw IllegalStateException("Scheme file extension $fileName is unknown, must be filtered out")
    }
  }

  override fun loadSchemes(): Collection<T> {
    val oldSchemes = schemes
    val schemes = oldSchemes.toMutableList()
    val newSchemesOffset = schemes.size
    if (provider != null && provider.enabled) {
      provider.processChildren(fileSpec, roamingType, { canRead(it) }) { name, input, readOnly ->
        catchAndLog(name) {
<<<<<<< HEAD
          input.use {
            val scheme = loadScheme(name, it, schemes)
            if (readOnly && scheme != null) {
              readOnlyExternalizableSchemes.put(scheme.name, scheme)
            }
=======
          val scheme = loadScheme(name, input, true)
          if (readOnly && scheme != null) {
            readOnlyExternalizableSchemes.put(scheme.name, scheme)
>>>>>>> 3f7b89e3
          }
        }
        true
      }
    }
    else {
      ioDirectory.directoryStreamIfExists({ canRead(it.fileName.toString()) }) {
        for (file in it) {
          if (file.isDirectory()) {
            continue
          }

          catchAndLog(file.fileName.toString()) { filename ->
<<<<<<< HEAD
            file.inputStream().use { loadScheme(filename, it, schemes) }
=======
            file.inputStream().use { loadScheme(filename, it, true) }
>>>>>>> 3f7b89e3
          }
        }
      }
    }

    replaceSchemeList(oldSchemes, schemes)

    @Suppress("UNCHECKED_CAST")
    for (i in newSchemesOffset..schemes.size - 1) {
      val scheme = schemes.get(i) as MUTABLE_SCHEME
      processor.initScheme(scheme)
      @Suppress("UNCHECKED_CAST")
      processPendingCurrentSchemeName(scheme)
    }

    messageBus?.let { it.connect().subscribe(VirtualFileManager.VFS_CHANGES, SchemeFileTracker()) }

    return schemes.subList(newSchemesOffset, schemes.size)
  }

  private fun replaceSchemeList(oldList: ConcurrentList<T>, newList: List<T>) {
    if (!schemesRef.compareAndSet(oldList, ContainerUtil.createLockFreeCopyOnWriteList(newList) as ConcurrentList<T>)) {
      throw IllegalStateException("Scheme list was modified")
    }
  }

  fun reload() {
    // we must not remove non-persistent (e.g. predefined) schemes, because we cannot load it (obviously)
    removeExternalizableSchemes()

    loadSchemes()
  }

  private fun removeExternalizableSchemes() {
    // todo check is bundled/read-only schemes correctly handled
    val iterator = schemes.iterator()
    for (scheme in iterator) {
      if (processor.getState(scheme) == SchemeState.NON_PERSISTENT) {
        continue
      }

      if (scheme === currentScheme) {
        currentScheme = null
      }

      iterator.remove()

      @Suppress("UNCHECKED_CAST")
      processor.onSchemeDeleted(scheme as MUTABLE_SCHEME)
    }
    retainExternalInfo()
  }

  @Suppress("UNCHECKED_CAST")
  private fun findExternalizableSchemeByFileName(fileName: String) = schemes.firstOrNull { fileName == "${it.fileName}$schemeExtension" } as MUTABLE_SCHEME?

  private fun isOverwriteOnLoad(existingScheme: T): Boolean {
    if (!processor.isExternalizable(existingScheme) || readOnlyExternalizableSchemes.get(existingScheme.name) === existingScheme) {
      // so, bundled scheme is shadowed
      return true
    }

    val info = schemeToInfo.get(existingScheme)
    // scheme from file with old extension, so, we must ignore it
    return info != null && schemeExtension != info.fileExtension
  }

  private inner class SchemeDataHolderImpl(private val bytes: ByteArray, private val externalInfo: ExternalInfo) : SchemeDataHolder<MUTABLE_SCHEME> {
    override fun read(): Element = loadElement(bytes.inputStream())

    override fun updateDigest(scheme: MUTABLE_SCHEME) {
      try {
        externalInfo.digest = (processor.writeScheme(scheme) as Element).digest()
      }
      catch (e: WriteExternalException) {
        LOG.error("Cannot update digest", e)
      }
    }
  }

  private fun loadScheme(fileName: String, input: InputStream, schemes: MutableList<T>): MUTABLE_SCHEME? {
    val extension = getFileExtension(fileName, false)
    // equals by identity
    val duringLoad = schemes !== this.schemes
    if (duringLoad && filesToDelete.contains(fileName)) {
      LOG.warn("Scheme file \"$fileName\" is not loaded because marked to delete")
      return null
    }

    val fileNameWithoutExtension = fileName.substring(0, fileName.length - extension.length)
    fun checkExisting(schemeName: String): Boolean {
      if (!duringLoad) {
        return true
      }

      schemes.firstOrNull({ it.name == schemeName})?.let { existingScheme ->
        if (isOverwriteOnLoad(existingScheme)) {
          removeFirstScheme({ it === existingScheme }, schemes)
        }
        else {
          if (schemeExtension != extension && schemeToInfo.get(existingScheme as Scheme)?.fileNameWithoutExtension == fileNameWithoutExtension) {
            // 1.oldExt is loading after 1.newExt - we should delete 1.oldExt
            filesToDelete.add(fileName.toString())
          }
          else {
            // We don't load scheme with duplicated name - if we generate unique name for it, it will be saved then with new name.
            // It is not what all can expect. Such situation in most cases indicates error on previous level, so, we just warn about it.
            LOG.warn("Scheme file \"$fileName\" is not loaded because defines duplicated name \"$schemeName\"")
          }
          return false
        }
      }

      return true
    }

    fun createInfo(schemeName: String, element: Element?): ExternalInfo {
      val info = ExternalInfo(fileNameWithoutExtension, extension)
      element?.let {
        info.digest = it.digest()
      }
      info.schemeName = schemeName
      return info
    }

    var scheme: MUTABLE_SCHEME? = null
    if (processor is LazySchemeProcessor) {
      val bytes = input.readBytes()
      val parser = MXParser()
      parser.setInput(bytes.inputStream().reader())
      var eventType = parser.eventType
      read@ do {
        when (eventType) {
          XmlPullParser.START_TAG -> {
            if (!isUseOldFileNameSanitize || parser.name != "component") {
              var name: String? = null
              if (isUseOldFileNameSanitize && parser.name == "profile") {
                eventType = parser.next()
                findName@ while (eventType != XmlPullParser.END_DOCUMENT) {
                  when (eventType) {
                    XmlPullParser.START_TAG -> {
                      if (parser.name == "option" && parser.getAttributeValue(null, "name") == "myName") {
                        name = parser.getAttributeValue(null, "value")
                        break@findName
                      }
                    }
                  }

                  eventType = parser.next()
                }
              }

              val attributeProvider = Function<String, String?> { parser.getAttributeValue(null, it) }
              val schemeName = name ?: processor.getName(attributeProvider)
              if (!checkExisting(schemeName)) {
                return null
              }

              val externalInfo = createInfo(schemeName, null)
              val dataHolder = SchemeDataHolderImpl(bytes, externalInfo)
              scheme = processor.createScheme(dataHolder, schemeName, attributeProvider, duringLoad)
              schemeToInfo.put(scheme, externalInfo)
              break@read
            }
          }
        }
        eventType = parser.next()
      }
      while (eventType != XmlPullParser.END_DOCUMENT)
    }
    else {
      val element = loadElement(input)
      scheme = (processor as NonLazySchemeProcessor).readScheme(element, duringLoad) ?: return null
      val schemeName = scheme.name
      if (!checkExisting(schemeName)) {
        return null
      }

      schemeToInfo.put(scheme, createInfo(schemeName, element))
    }

    @Suppress("UNCHECKED_CAST")
    if (duringLoad) {
      schemes.add(scheme as T)
    }
    else {
      addScheme(scheme as T)
    }
    return scheme
  }

  private val T.fileName: String?
    get() = schemeToInfo.get(this)?.fileNameWithoutExtension

  private fun canRead(name: CharSequence) = (updateExtension && name.endsWith(DEFAULT_EXT, true) || name.endsWith(schemeExtension, true)) && (processor !is LazySchemeProcessor || processor.isSchemeFile(name))

  private fun readSchemeFromFile(file: VirtualFile, schemes: MutableList<T> = this.schemes): MUTABLE_SCHEME? {
    val fileName = file.name
    if (file.isDirectory || !canRead(fileName)) {
      return null
    }

    catchAndLog(fileName) {
      return file.inputStream.use { loadScheme(fileName, it, schemes) }
    }

    return null
  }

  fun save(errors: MutableList<Throwable>) {
    var hasSchemes = false
    val nameGenerator = UniqueNameGenerator()
    val schemesToSave = SmartList<MUTABLE_SCHEME>()
    for (scheme in schemes) {
      val state = processor.getState(scheme)
      if (state == SchemeState.NON_PERSISTENT) {
        continue
      }

      hasSchemes = true

      if (state != SchemeState.UNCHANGED) {
        @Suppress("UNCHECKED_CAST")
        schemesToSave.add(scheme as MUTABLE_SCHEME)
      }

      val fileName = scheme.fileName
      if (fileName != null && !isRenamed(scheme)) {
        nameGenerator.addExistingName(fileName)
      }
    }

    for (scheme in schemesToSave) {
      try {
        saveScheme(scheme, nameGenerator)
      }
      catch (e: Throwable) {
        errors.add(RuntimeException("Cannot save scheme $fileSpec/$scheme", e))
      }
    }

    if (!filesToDelete.isEmpty()) {
      deleteFiles(errors)
      // remove empty directory only if some file was deleted - avoid check on each save
      if (!hasSchemes && (provider == null || !provider.enabled)) {
        removeDirectoryIfEmpty(errors)
      }
    }
  }

  private fun removeDirectoryIfEmpty(errors: MutableList<Throwable>) {
    ioDirectory.directoryStreamIfExists {
      for (file in it) {
        if (!file.isHidden()) {
          LOG.info("Directory ${ioDirectory.fileName} is not deleted: at least one file ${file.fileName} exists")
          return@removeDirectoryIfEmpty
        }
      }
    }

    LOG.info("Remove schemes directory ${ioDirectory.fileName}")
    cachedVirtualDirectory = null

    var deleteUsingIo = !useVfs
    if (!deleteUsingIo) {
      virtualDirectory?.let {
        runWriteAction {
          try {
            it.delete(this)
          }
          catch (e: IOException) {
            deleteUsingIo = true
            errors.add(e)
          }
        }
      }
    }

    if (deleteUsingIo) {
      errors.catch { ioDirectory.deleteRecursively() }
    }
  }

  private fun saveScheme(scheme: MUTABLE_SCHEME, nameGenerator: UniqueNameGenerator) {
    var externalInfo: ExternalInfo? = schemeToInfo.get(scheme)
    val currentFileNameWithoutExtension = externalInfo?.fileNameWithoutExtension
    val parent = processor.writeScheme(scheme)
    val element = if (parent is Element) parent else (parent as Document).detachRootElement()
    if (JDOMUtil.isEmpty(element)) {
      externalInfo?.scheduleDelete()
      return
    }

    var fileNameWithoutExtension = currentFileNameWithoutExtension
    if (fileNameWithoutExtension == null || isRenamed(scheme)) {
      fileNameWithoutExtension = nameGenerator.generateUniqueName(FileUtil.sanitizeFileName(scheme.name, isUseOldFileNameSanitize))
    }

    val newDigest = element!!.digest()
    if (externalInfo != null && currentFileNameWithoutExtension === fileNameWithoutExtension && externalInfo.isDigestEquals(newDigest)) {
      return
    }

    // save only if scheme differs from bundled
    val bundledScheme = readOnlyExternalizableSchemes.get(scheme.name)
    if (bundledScheme != null && schemeToInfo.get(bundledScheme)?.isDigestEquals(newDigest) ?: false) {
      externalInfo?.scheduleDelete()
      return
    }

    val fileName = fileNameWithoutExtension!! + schemeExtension
    // file will be overwritten, so, we don't need to delete it
    filesToDelete.remove(fileName)

    // stream provider always use LF separator
    val byteOut = element.toBufferExposingByteArray()

    var providerPath: String?
    if (provider != null && provider.enabled) {
      providerPath = fileSpec + '/' + fileName
      if (!provider.isApplicable(providerPath, roamingType)) {
        providerPath = null
      }
    }
    else {
      providerPath = null
    }

    // if another new scheme uses old name of this scheme, so, we must not delete it (as part of rename operation)
    val renamed = externalInfo != null && fileNameWithoutExtension !== currentFileNameWithoutExtension && nameGenerator.value(currentFileNameWithoutExtension)
    if (providerPath == null) {
      if (useVfs) {
        var file: VirtualFile? = null
        var dir = virtualDirectory
        if (dir == null || !dir.isValid) {
          dir = createDir(ioDirectory, this)
          cachedVirtualDirectory = dir
        }

        if (renamed) {
          file = dir.findChild(externalInfo!!.fileName)
          if (file != null) {
            runWriteAction {
              file!!.rename(this, fileName)
            }
          }
        }

        if (file == null) {
          file = getFile(fileName, dir, this)
        }

        runWriteAction {
          file!!.getOutputStream(this).use {
            byteOut.writeTo(it)
          }
        }
      }
      else {
        if (renamed) {
          externalInfo!!.scheduleDelete()
        }
        ioDirectory.resolve(fileName).write(byteOut.internalBuffer, 0, byteOut.size())
      }
    }
    else {
      if (renamed) {
        externalInfo!!.scheduleDelete()
      }
      provider!!.write(providerPath, byteOut.internalBuffer, byteOut.size(), roamingType)
    }

    if (externalInfo == null) {
      externalInfo = ExternalInfo(fileNameWithoutExtension, schemeExtension)
      schemeToInfo.put(scheme, externalInfo)
    }
    else {
      externalInfo.setFileNameWithoutExtension(fileNameWithoutExtension, schemeExtension)
    }
    externalInfo.digest = newDigest
    externalInfo.schemeName = scheme.name
  }

  private fun ExternalInfo.scheduleDelete() {
    filesToDelete.add(fileName)
  }

  private fun isRenamed(scheme: T): Boolean {
    val info = schemeToInfo.get(scheme)
    return info != null && scheme.name != info.schemeName
  }

  private fun deleteFiles(errors: MutableList<Throwable>) {
    val deleteUsingIo: Boolean
    if (provider != null && provider.enabled) {
      deleteUsingIo = false
      for (name in filesToDelete) {
        errors.catch {
          val spec = "$fileSpec/$name"
          if (provider.isApplicable(spec, roamingType)) {
            provider.delete(spec, roamingType)
          }
        }
      }
    }
    else if (!useVfs) {
      deleteUsingIo = true
    }
    else {
      val dir = virtualDirectory
      deleteUsingIo = dir == null
      if (!deleteUsingIo) {
        var token: AccessToken? = null
        try {
          for (file in dir!!.children) {
            if (filesToDelete.contains(file.name)) {
              if (token == null) {
                token = WriteAction.start()
              }

              errors.catch {
                file.delete(this)
              }
            }
          }
        }
        finally {
          token?.finish()
        }
      }
    }

    if (deleteUsingIo) {
      for (name in filesToDelete) {
        errors.catch { ioDirectory.resolve(name).delete() }
      }
    }

    filesToDelete.clear()
  }

  private val virtualDirectory: VirtualFile?
    get() {
      var result = cachedVirtualDirectory
      if (result == null) {
        result = LocalFileSystem.getInstance().findFileByPath(ioDirectory.systemIndependentPath)
        cachedVirtualDirectory = result
      }
      return result
    }

  override fun getRootDirectory(): File = ioDirectory.toFile()

  override fun setSchemes(newSchemes: List<T>, newCurrentScheme: T?, removeCondition: Condition<T>?) {
    if (removeCondition == null) {
      schemes.clear()
    }
    else {
      val iterator = schemes.iterator()
      for (scheme in iterator) {
        if (removeCondition.value(scheme)) {
          iterator.remove()
        }
      }
    }

    schemes.addAll(newSchemes)

    val oldCurrentScheme = currentScheme
    retainExternalInfo()

    if (oldCurrentScheme != newCurrentScheme) {
      val newScheme: T?
      if (newCurrentScheme != null) {
        currentScheme = newCurrentScheme
        newScheme = newCurrentScheme
      }
      else if (oldCurrentScheme != null && !schemes.contains(oldCurrentScheme)) {
        newScheme = schemes.firstOrNull()
        currentScheme = newScheme
      }
      else {
        newScheme = null
      }

      if (oldCurrentScheme != newScheme) {
        processor.onCurrentSchemeSwitched(oldCurrentScheme, newScheme)
      }
    }
  }

  private fun retainExternalInfo() {
    if (schemeToInfo.isEmpty()) {
      return
    }

    val iterator = schemeToInfo.entries.iterator()
    l@ for ((scheme, info) in iterator) {
      if (readOnlyExternalizableSchemes.get(scheme.name) == scheme) {
        continue
      }

      for (s in schemes) {
        if (s === scheme) {
          filesToDelete.remove("${info.fileName}")
          continue@l
        }
      }

      iterator.remove()
      info.scheduleDelete()
    }
  }

  override fun addNewScheme(scheme: T, replaceExisting: Boolean) {
    var toReplace = -1
    val schemes = schemes
    for (i in schemes.indices) {
      val existing = schemes.get(i)
      if (existing.name == scheme.name) {
        if (existing.javaClass != scheme.javaClass) {
          LOG.warn("'${scheme.name}' ${existing.javaClass.simpleName} replaced with ${scheme.javaClass.simpleName}")
        }

        toReplace = i
        if (replaceExisting && processor.isExternalizable(existing)) {
          val oldInfo = schemeToInfo.remove(existing)
          if (oldInfo != null && processor.isExternalizable(scheme) && !schemeToInfo.containsKey(scheme)) {
            schemeToInfo.put(scheme, oldInfo)
          }
        }
        break
      }
    }
    if (toReplace == -1) {
      schemes.add(scheme)
    }
    else if (replaceExisting || !processor.isExternalizable(scheme)) {
      schemes.set(toReplace, scheme)
    }
    else {
      (scheme as ExternalizableScheme).renameScheme(UniqueNameGenerator.generateUniqueName(scheme.name, collectExistingNames(schemes)))
      schemes.add(scheme)
    }

    if (processor.isExternalizable(scheme) && filesToDelete.isNotEmpty()) {
      schemeToInfo.get(scheme)?.let {
        filesToDelete.remove("${it.fileName}")
      }
    }

    processPendingCurrentSchemeName(scheme)
  }

  private fun collectExistingNames(schemes: Collection<T>): Collection<String> {
    val result = THashSet<String>(schemes.size)
    for (scheme in schemes) {
      result.add(scheme.name)
    }
    return result
  }

  override fun clearAllSchemes() {
    for (it in schemeToInfo.values) {
      it.scheduleDelete()
    }

    currentScheme = null
    schemes.clear()
    schemeToInfo.clear()
  }

  override fun getAllSchemes(): List<T> = Collections.unmodifiableList(schemes)

  override fun isEmpty() = schemes.isEmpty()

  override fun findSchemeByName(schemeName: String) = schemes.firstOrNull { it.name == schemeName }

  override fun setCurrent(scheme: T?, notify: Boolean) {
    currentPendingSchemeName = null

    val oldCurrent = currentScheme
    currentScheme = scheme
    if (notify && oldCurrent !== scheme) {
      processor.onCurrentSchemeSwitched(oldCurrent, scheme)
    }
  }

  override fun setCurrentSchemeName(schemeName: String?, notify: Boolean) {
    currentPendingSchemeName = schemeName
    val scheme = if (schemeName == null) null else findSchemeByName(schemeName)
    // don't set current scheme if no scheme by name - pending resolution (see currentSchemeName field comment)
    if (scheme != null || schemeName == null) {
      setCurrent(scheme, notify)
    }
  }

  override fun getCurrentScheme() = currentScheme

  override fun getCurrentSchemeName() = currentScheme?.name ?: currentPendingSchemeName

  private fun processPendingCurrentSchemeName(newScheme: T) {
    if (newScheme.name == currentPendingSchemeName) {
      setCurrent(newScheme, false)
    }
  }

  override fun removeScheme(schemeName: String) = removeFirstScheme({it.name == schemeName}, schemes)

  override fun removeScheme(scheme: T) {
    removeFirstScheme({ it == scheme }, schemes)
  }

  private fun removeFirstScheme(condition: (T) -> Boolean, schemes: MutableList<T>): T? {
    val iterator = schemes.iterator()
    for (scheme in iterator) {
      if (!condition(scheme)) {
        continue
      }

      if (currentScheme === scheme) {
        currentScheme = null
      }

      iterator.remove()

      if (processor.isExternalizable(scheme)) {
        schemeToInfo.remove(scheme)?.scheduleDelete()
      }
      return scheme
    }

    return null
  }

  override fun getAllSchemeNames() = schemes.let { if (it.isEmpty()) emptyList() else it.map { it.name } }

  override fun isMetadataEditable(scheme: T) = !readOnlyExternalizableSchemes.containsKey(scheme.name)

  private class ExternalInfo(var fileNameWithoutExtension: String, var fileExtension: String?) {
    // we keep it to detect rename
    var schemeName: String? = null

    var digest: ByteArray? = null

    val fileName: String
      get() = "$fileNameWithoutExtension$fileExtension"

    fun setFileNameWithoutExtension(nameWithoutExtension: String, extension: String) {
      fileNameWithoutExtension = nameWithoutExtension
      fileExtension = extension
    }

    fun isDigestEquals(newDigest: ByteArray) = Arrays.equals(digest, newDigest)

    override fun toString() = fileName
  }

  override fun toString() = fileSpec
}

private fun ExternalizableScheme.renameScheme(newName: String) {
  if (newName != name) {
    name = newName
    LOG.assertTrue(newName == name)
  }
}

private inline fun MutableList<Throwable>.catch(runnable: () -> Unit) {
  try {
    runnable()
  }
  catch (e: Throwable) {
    add(e)
  }
}

fun createDir(ioDir: Path, requestor: Any): VirtualFile {
  ioDir.createDirectories()
  val parentFile = ioDir.parent
  val parentVirtualFile = (if (parentFile == null) null else VfsUtil.createDirectoryIfMissing(parentFile.systemIndependentPath)) ?: throw IOException(ProjectBundle.message("project.configuration.save.file.not.found", parentFile))
  return getFile(ioDir.fileName.toString(), parentVirtualFile, requestor)
}

fun getFile(fileName: String, parent: VirtualFile, requestor: Any): VirtualFile {
  return parent.findChild(fileName) ?: runWriteAction { parent.createChildData(requestor, fileName) }
}

class DigestOutputStream(val digest: MessageDigest) : OutputStream() {
  override fun write(b: Int) {
    digest.update(b.toByte())
  }

  override fun write(b: ByteArray, off: Int, len: Int) {
    digest.update(b, off, len)
  }

  override fun toString(): String {
    return "[Digest Output Stream] " + digest.toString()
  }
}

fun Element.digest(): ByteArray {
  // sha-1 is enough, sha-256 is slower, see https://www.nayuki.io/page/native-hash-functions-for-java
  val digest = MessageDigest.getInstance("SHA-1")
  serializeElementToBinary(this, DigestOutputStream(digest))
  return digest.digest()
}

private inline fun catchAndLog(fileName: String, runnable: (fileName: String) -> Unit) {
  try {
    runnable(fileName)
  }
  catch (e: Throwable) {
    LOG.error("Cannot read scheme $fileName", e)
  }
}<|MERGE_RESOLUTION|>--- conflicted
+++ resolved
@@ -278,17 +278,9 @@
     if (provider != null && provider.enabled) {
       provider.processChildren(fileSpec, roamingType, { canRead(it) }) { name, input, readOnly ->
         catchAndLog(name) {
-<<<<<<< HEAD
-          input.use {
-            val scheme = loadScheme(name, it, schemes)
-            if (readOnly && scheme != null) {
-              readOnlyExternalizableSchemes.put(scheme.name, scheme)
-            }
-=======
           val scheme = loadScheme(name, input, true)
           if (readOnly && scheme != null) {
             readOnlyExternalizableSchemes.put(scheme.name, scheme)
->>>>>>> 3f7b89e3
           }
         }
         true
@@ -302,11 +294,7 @@
           }
 
           catchAndLog(file.fileName.toString()) { filename ->
-<<<<<<< HEAD
             file.inputStream().use { loadScheme(filename, it, schemes) }
-=======
-            file.inputStream().use { loadScheme(filename, it, true) }
->>>>>>> 3f7b89e3
           }
         }
       }
