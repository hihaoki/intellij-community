--- conflicted
+++ resolved
@@ -59,7 +59,7 @@
 import com.intellij.problems.Problem;
 import com.intellij.problems.WolfTheProblemSolver;
 import com.intellij.psi.*;
-import com.intellij.psi.impl.source.tree.injected.InjectedLanguageUtil;
+import com.intellij.psi.impl.source.tree.injected.InjectedLanguageFacadeImpl;
 import com.intellij.psi.impl.source.tree.injected.Place;
 import com.intellij.psi.search.PsiTodoSearchHelper;
 import com.intellij.psi.search.TodoItem;
@@ -291,7 +291,7 @@
                                    @NotNull final List<PsiElement> elements2,
                                    @NotNull final ProgressIndicator progress,
                                    @NotNull final Set<PsiFile> outInjected) {
-    List<DocumentWindow> injected = InjectedLanguageUtil.getCachedInjectedDocuments(myFile);
+    List<DocumentWindow> injected = InjectedLanguageFacadeImpl.getCachedInjectedDocuments(myFile);
     Collection<PsiElement> hosts = new THashSet<PsiElement>(elements1.size() + elements2.size() + injected.size());
 
     //rehighlight all injected PSI regardless the range,
@@ -325,11 +325,7 @@
               @Override
               public boolean process(PsiElement element) {
                 progress.checkCanceled();
-<<<<<<< HEAD
-                InjectedLanguageUtil.enumerate(element, myFile, false, visitor);
-=======
                 InjectedLanguageFacadeImpl.enumerate(element, myFile, false, visitor);
->>>>>>> 12049a7e
                 return true;
               }
             })) {
@@ -351,11 +347,7 @@
           public boolean process(final PsiFile injectedPsi) {
             DocumentWindow documentWindow = (DocumentWindow)PsiDocumentManager.getInstance(myProject).getCachedDocument(injectedPsi);
             if (documentWindow == null) return true;
-<<<<<<< HEAD
-            Place places = InjectedLanguageUtil.getShreds(injectedPsi);
-=======
             Place places = InjectedLanguageFacadeImpl.getShreds(injectedPsi);
->>>>>>> 12049a7e
             for (PsiLanguageInjectionHost.Shred place : places) {
               TextRange textRange = place.getRangeInsideHost().shiftRight(place.getHost().getTextRange().getStartOffset());
               if (textRange.isEmpty()) continue;
@@ -511,7 +503,7 @@
   }
 
   private void highlightInjectedSyntax(final PsiFile injectedPsi, HighlightInfoHolder holder) {
-    List<Trinity<IElementType, SmartPsiElementPointer<PsiLanguageInjectionHost>, TextRange>> tokens = InjectedLanguageUtil
+    List<Trinity<IElementType, SmartPsiElementPointer<PsiLanguageInjectionHost>, TextRange>> tokens = InjectedLanguageFacadeImpl
       .getHighlightTokens(injectedPsi);
     if (tokens == null) return;
 
