/*
 * Copyright 2000-2009 JetBrains s.r.o.
 *
 * Licensed under the Apache License, Version 2.0 (the "License");
 * you may not use this file except in compliance with the License.
 * You may obtain a copy of the License at
 *
 * http://www.apache.org/licenses/LICENSE-2.0
 *
 * Unless required by applicable law or agreed to in writing, software
 * distributed under the License is distributed on an "AS IS" BASIS,
 * WITHOUT WARRANTIES OR CONDITIONS OF ANY KIND, either express or implied.
 * See the License for the specific language governing permissions and
 * limitations under the License.
 */

package com.intellij.ide.palette.impl;

import com.intellij.ide.IdeBundle;
import com.intellij.ide.palette.PaletteDragEventListener;
import com.intellij.ide.palette.PaletteItem;
import com.intellij.openapi.application.ApplicationManager;
import com.intellij.openapi.components.ProjectComponent;
import com.intellij.openapi.fileEditor.FileEditorManager;
import com.intellij.openapi.fileEditor.FileEditorManagerEvent;
import com.intellij.openapi.fileEditor.FileEditorManagerListener;
import com.intellij.openapi.project.Project;
import com.intellij.openapi.startup.StartupManager;
import com.intellij.openapi.util.IconLoader;
import com.intellij.openapi.vfs.VirtualFile;
import com.intellij.openapi.wm.ToolWindow;
import com.intellij.openapi.wm.ToolWindowAnchor;
import com.intellij.openapi.wm.ToolWindowManager;
import com.intellij.util.containers.ContainerUtil;
import com.intellij.util.ui.update.MergingUpdateQueue;
import com.intellij.util.ui.update.Update;
import org.jetbrains.annotations.NotNull;
import org.jetbrains.annotations.Nullable;

import javax.swing.event.ListSelectionEvent;
import javax.swing.event.ListSelectionListener;
import java.awt.event.KeyEvent;
import java.awt.event.KeyListener;
import java.util.List;

/**
 * @author yole
 */
public class PaletteManager implements ProjectComponent {
  private final Project myProject;
  private final FileEditorManager myFileEditorManager;
  private PaletteWindow myPaletteWindow;
  private ToolWindow myPaletteToolWindow;
  private final List<KeyListener> myKeyListeners = ContainerUtil.createEmptyCOWList();
  private final List<PaletteDragEventListener> myDragEventListeners = ContainerUtil.createEmptyCOWList();
  private final List<ListSelectionListener> mySelectionListeners = ContainerUtil.createEmptyCOWList();

  public PaletteManager(Project project, FileEditorManager fileEditorManager) {
    myProject = project;
    myFileEditorManager = fileEditorManager;
  }

  public void projectOpened() {
<<<<<<< HEAD
    StartupManager.getInstance(myProject).registerPostStartupActivity(new Runnable() {
      public void run() {
        myPaletteWindow = new PaletteWindow(myProject);
        myPaletteToolWindow = ToolWindowManager.getInstance(myProject).registerToolWindow(IdeBundle.message("toolwindow.palette"),
                                                                                          myPaletteWindow,
                                                                                          ToolWindowAnchor.RIGHT,
                                                                                          myProject,
                                                                                          true, false);
        myPaletteToolWindow.setIcon(IconLoader.getIcon("/general/toolWindowPalette.png"));
        myPaletteToolWindow.setAvailable(false, null);
        final MyFileEditorManagerListener myListener = new MyFileEditorManagerListener();
        myFileEditorManager.addFileEditorManagerListener(myListener, myProject);
      }
    });
=======
    if (!ApplicationManager.getApplication().isHeadlessEnvironment()) {
      StartupManager.getInstance(myProject).registerPostStartupActivity(new Runnable() {
        public void run() {
          myPaletteWindow = new PaletteWindow(myProject);
          myPaletteToolWindow = ToolWindowManager.getInstance(myProject).registerToolWindow(IdeBundle.message("toolwindow.palette"),
                                                                                            myPaletteWindow,
                                                                                            ToolWindowAnchor.RIGHT,
                                                                                            myProject,
                                                                                            true);
          myPaletteToolWindow.setIcon(IconLoader.getIcon("/general/toolWindowPalette.png"));
          myPaletteToolWindow.setAvailable(false, null);
          final MyFileEditorManagerListener myListener = new MyFileEditorManagerListener();
          myFileEditorManager.addFileEditorManagerListener(myListener, myProject);
        }
      });
    }
>>>>>>> a9521cc4
  }

  public void projectClosed() {
    if (myPaletteWindow != null) {
      ToolWindowManager.getInstance(myProject).unregisterToolWindow(IdeBundle.message("toolwindow.palette"));
      myPaletteWindow = null;
    }
  }

  @NotNull
  public String getComponentName() {
    return "PaletteManager";
  }

  public void initComponent() {
  }

  public void disposeComponent() {
  }

  public static PaletteManager getInstance(final Project project) {
    return project.getComponent(PaletteManager.class);
  }

  public void clearActiveItem() {
    if (myPaletteWindow != null) {
      myPaletteWindow.clearActiveItem();
    }
  }

  @Nullable
  public PaletteItem getActiveItem() {
    if (myPaletteWindow != null) {
      return myPaletteWindow.getActiveItem();
    }
    return null;
  }

  @Nullable
  public <T extends PaletteItem> T getActiveItem(Class<T> cls) {
    PaletteItem item = getActiveItem();
    if (item != null && item.getClass().isInstance(item)) {
      //noinspection unchecked
      return (T) item;
    }
    return null;
  }

  public void addKeyListener(KeyListener l) {
    myKeyListeners.add(l);
  }

  public void removeKeyListener(KeyListener l) {
    myKeyListeners.remove(l);
  }

  public void addDragEventListener(PaletteDragEventListener l) {
    myDragEventListeners.add(l);
  }

  public void removeDragEventListener(PaletteDragEventListener l) {
    myDragEventListeners.remove(l);
  }

  public void addSelectionListener(ListSelectionListener l) {
    mySelectionListeners.add(l);
  }

  public void removeSelectionListener(ListSelectionListener l) {
    mySelectionListeners.remove(l);
  }

  private final MergingUpdateQueue myQueue = new MergingUpdateQueue("palette", 200, true, null);

  private void processFileEditorChange(@Nullable final VirtualFile selectedFile) {

    myQueue.cancelAllUpdates();
    myQueue.queue(new Update("update") {
      public void run() {
        if (myPaletteWindow == null) return;
        myPaletteWindow.refreshPaletteIfChanged(selectedFile);
        if (myPaletteWindow.getActiveGroupCount() == 0) {
          myPaletteToolWindow.setAvailable(false, null);
        }
        else {
          myPaletteToolWindow.setAvailable(true, null);
          myPaletteToolWindow.show(null);
        }
      }
    });
  }

  void notifyKeyEvent(final KeyEvent e) {
    for(KeyListener l: myKeyListeners) {
      if (e.getID() == KeyEvent.KEY_PRESSED) {
        l.keyPressed(e);
      }
      else if (e.getID() == KeyEvent.KEY_RELEASED) {
        l.keyReleased(e);
      }
      else if (e.getID() == KeyEvent.KEY_TYPED) {
        l.keyTyped(e);
      }
    }
  }

  void notifyDropActionChanged(int gestureModifiers) {
    for(PaletteDragEventListener l: myDragEventListeners) {
      l.dropActionChanged(gestureModifiers);
    }
  }

  void notifySelectionChanged(final ListSelectionEvent event) {
    for(ListSelectionListener l: mySelectionListeners) {
      l.valueChanged(event);
    }
  }

  private class MyFileEditorManagerListener implements FileEditorManagerListener {
    public void fileOpened(FileEditorManager source, VirtualFile file) {
      processFileEditorChange(file);
    }

    public void fileClosed(FileEditorManager source, VirtualFile file) {
      processFileEditorChange(null);
    }

    public void selectionChanged(FileEditorManagerEvent event) {
      processFileEditorChange(event.getNewFile());
    }
  }
}<|MERGE_RESOLUTION|>--- conflicted
+++ resolved
@@ -61,22 +61,6 @@
   }
 
   public void projectOpened() {
-<<<<<<< HEAD
-    StartupManager.getInstance(myProject).registerPostStartupActivity(new Runnable() {
-      public void run() {
-        myPaletteWindow = new PaletteWindow(myProject);
-        myPaletteToolWindow = ToolWindowManager.getInstance(myProject).registerToolWindow(IdeBundle.message("toolwindow.palette"),
-                                                                                          myPaletteWindow,
-                                                                                          ToolWindowAnchor.RIGHT,
-                                                                                          myProject,
-                                                                                          true, false);
-        myPaletteToolWindow.setIcon(IconLoader.getIcon("/general/toolWindowPalette.png"));
-        myPaletteToolWindow.setAvailable(false, null);
-        final MyFileEditorManagerListener myListener = new MyFileEditorManagerListener();
-        myFileEditorManager.addFileEditorManagerListener(myListener, myProject);
-      }
-    });
-=======
     if (!ApplicationManager.getApplication().isHeadlessEnvironment()) {
       StartupManager.getInstance(myProject).registerPostStartupActivity(new Runnable() {
         public void run() {
@@ -93,7 +77,6 @@
         }
       });
     }
->>>>>>> a9521cc4
   }
 
   public void projectClosed() {
